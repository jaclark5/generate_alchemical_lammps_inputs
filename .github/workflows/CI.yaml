--- conflicted
+++ resolved
@@ -3,11 +3,7 @@
 on:
   workflow_dispatch:
     branches:
-<<<<<<< HEAD
-     - "debug_docs"
-=======
       - "main"
->>>>>>> cea9fcc8
   push:
     branches:
       - "main"
@@ -90,18 +86,4 @@
           pip-requirements: docs/requirements.txt
           formats: |-
             html
-            epub
-<<<<<<< HEAD
-#            pdf
-
-#      - name: Setup upterm session
-#        uses: lhotari/action-upterm@v1
-#        if: ${{ failure() }}
-        # with:
-        #   ## limits ssh access and adds the ssh public key for the user which triggered the workflow
-        #   limit-access-to-actor: true
-        #   ## limits ssh access and adds the ssh public keys of the listed GitHub users
-        #   limit-access-to-users: guyer
-=======
-            
->>>>>>> cea9fcc8
+            epub